# This directory contains examples of the AIR architecture
```
air
├── herds                     Example herds
├── lib                       Runtime libries for ARM and MicroBlaze
├── platforms                 Hardware platforms
│   └── xilinx_vck190_air
├── pynq                      Board repo for building Pynq images
│   └── vck190_air
├── segment-architecture      Submodule containing AIR IP blocks
└── test                      testing for AIR components
```

## Documentation

### [Examples]() -- TODO: how to run examples and/or tests
### [Building the VCK190 AIR platform](docs/vck190_building_platform.md)
### [Building Pynq based SD card image for the VCK190 AIR platform](docs/vck190_building_pynq.md)
<<<<<<< HEAD
### [MicroBlaze firmware]() -- TODO: how to build, how to upload, how to update sd card.
=======
### [MicroBlaze firmware]() -- TODO: how to build, how to upload, how to update sd card. 
>>>>>>> 8658fd04
<|MERGE_RESOLUTION|>--- conflicted
+++ resolved
@@ -16,8 +16,4 @@
 ### [Examples]() -- TODO: how to run examples and/or tests
 ### [Building the VCK190 AIR platform](docs/vck190_building_platform.md)
 ### [Building Pynq based SD card image for the VCK190 AIR platform](docs/vck190_building_pynq.md)
-<<<<<<< HEAD
-### [MicroBlaze firmware]() -- TODO: how to build, how to upload, how to update sd card.
-=======
-### [MicroBlaze firmware]() -- TODO: how to build, how to upload, how to update sd card. 
->>>>>>> 8658fd04
+### [MicroBlaze firmware]() -- TODO: how to build, how to upload, how to update sd card.
--- conflicted
+++ resolved
@@ -1183,7 +1183,10 @@
     std::vector<ChannelGetOp> channelGets =
         getChannelGetOpThroughSymbol(channel, device);
 
-<<<<<<< HEAD
+    channel->print(llvm::outs());
+    llvm::outs() << "channelPuts" << channelPuts.size() << "\n";
+    llvm::outs() << "channelGets" << channelGets.size() << "\n";
+
     // variables to track LinkOp, i.e., a put and get using the same
     // AIE.BufferOp
     bool linkFound = false;         // a link end is found
@@ -1191,17 +1194,6 @@
     int numLinkEnds = 0; // # ends in this link (i.e., # users of AIE.BufferOp)
 
     AIE::BDDimLayoutArrayAttr dimensionsToStream = AIE::BDDimLayoutArrayAttr::get(channel->getContext(), {});;
-=======
-    channel->print(llvm::outs());
-    llvm::outs() << "channelPuts" << channelPuts.size() << "\n";
-    llvm::outs() << "channelGets" << channelGets.size() << "\n";
-
-    // keep track of potential LinkOp
-    bool linkToComplete =
-        false; // track if objFifo has to be added to linksToComplete
-    bool linkFound = false; // all ends of a link have been found
-    Operation *endOfLink;   // one end of a link
->>>>>>> 532c480c
 
     // put/get come in pairs, if one is missing then it's L3
     Value producerTile;
@@ -1217,15 +1209,9 @@
       setChannelBufferResources(rewriter, channel, channelPuts[0].getOperation());
 
       // check if this put is linked to a get from another channel
-<<<<<<< HEAD
       MemRefType memrefType =
-          channelPuts[0].getMemref().getType().cast<MemRefType>();
+          llvm::cast<MemRefType>(channelPuts[0].getMemref().getType());
       int mem_space = memrefType.getMemorySpaceAsInt();
-=======
-      MemRefType memref =
-          llvm::cast<MemRefType>(channelPuts[0].getMemref().getType());
-      int mem_space = memref.getMemorySpaceAsInt();
->>>>>>> 532c480c
       if (mem_space == (int)air::MemorySpace::L2) {
         linkFound =
             detectLinkEnd<ChannelPutOp>(rewriter, channelPuts[0], &numLinkEnds);
@@ -1281,13 +1267,8 @@
       setChannelBufferResources(rewriter, channel, get.getOperation());
 
       // check if this get is linked to a put from another channel
-<<<<<<< HEAD
-      MemRefType memrefType = get.getMemref().getType().cast<MemRefType>();
+      MemRefType memrefType = llvm::cast<MemRefType>(get.getMemref().getType());
       int mem_space = memrefType.getMemorySpaceAsInt();
-=======
-      MemRefType memref = llvm::cast<MemRefType>(get.getMemref().getType());
-      int mem_space = memref.getMemorySpaceAsInt();
->>>>>>> 532c480c
       if (mem_space == (int)air::MemorySpace::L2) {
         linkFound = detectLinkEnd<ChannelGetOp>(rewriter, get, &numLinkEnds);
         if (linkFound)
@@ -1419,16 +1400,9 @@
 private:
   // find AIE cores and their tiles based on memory hierarchy levels
   template <typename MyOp>
-<<<<<<< HEAD
-  LogicalResult
-  findChannelPutGetTile(MyOp op, Value *tile,
-                        std::pair<int, MemRefType> *datatype) const {
-    MemRefType memref = op.getMemref().getType().template cast<MemRefType>();
-=======
   LogicalResult findChannelPutGetTile(MyOp op, Value *tile,
                                       AIE::AIEObjectFifoType *datatype) const {
     MemRefType memref = llvm::cast<MemRefType>(op.getMemref().getType());
->>>>>>> 532c480c
     int mem_space = memref.getMemorySpaceAsInt();
     // remove mem_space from memref for objFifo datatype
     if (datatype->first != (int)air::MemorySpace::L1) {

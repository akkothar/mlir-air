// (c) Copyright 2022 Xilinx Inc. All Rights Reserved.
//
// ===- AIRMiscPasses.cpp -------------------------------------------------===//
//
// Miscellaneous useful and/or experimental passes
//
// ===---------------------------------------------------------------------===//

#include "air/Transform/AIRMiscPasses.h"
#include "PassDetail.h"
#include "air/Dialect/AIR/AIRDialect.h"
#include "air/Transform/AIRTilingUtils.h"

#include "mlir/Dialect/Affine/IR/AffineOps.h"
#include "mlir/Dialect/Linalg/IR/Linalg.h"
#include "mlir/Dialect/Linalg/Transforms/Transforms.h"
#include "mlir/Dialect/MemRef/IR/MemRef.h"
#include "mlir/IR/BlockAndValueMapping.h"
#include "mlir/IR/IntegerSet.h"
#include "mlir/Pass/Pass.h"
#include "mlir/Transforms/GreedyPatternRewriteDriver.h"
#include "mlir/Transforms/Passes.h"
#include "mlir/Transforms/RegionUtils.h"

#include "llvm/Support/Debug.h"

#include <list>
#include <numeric>

#define DEBUG_TYPE "air-misc-passes"

using namespace mlir;

namespace {

class AIRExamplePass : public xilinx::air::AIRExamplePassBase<AIRExamplePass> {

public:
  AIRExamplePass() = default;
  AIRExamplePass(const AIRExamplePass &pass){};

  void runOnOperation() override;

private:
};

void AIRExamplePass::runOnOperation() {}

class AIRLinalgNamePass
    : public xilinx::air::AIRLinalgNamePassBase<AIRLinalgNamePass> {

public:
  AIRLinalgNamePass() = default;
  AIRLinalgNamePass(const AIRLinalgNamePass &pass){};

  void runOnOperation() override;

private:
};

void AIRLinalgNamePass::runOnOperation() {
  auto module = getOperation();
  auto ctx = module.getContext();

  unsigned id = 0;
  module.walk([&](linalg::LinalgOp op) {
    auto attr = op->getAttrOfType<StringAttr>(
        linalg::LinalgTransforms::kLinalgTransformMarker);
    if (!attr) {
      std::string name =
          op->getName().getStringRef().str() + std::to_string(id++);
      op->setAttr(linalg::LinalgTransforms::kLinalgTransformMarker,
                  StringAttr::get(ctx, name));
    }
  });
}

class AIRRemoveLinalgNamePass
    : public xilinx::air::AIRRemoveLinalgNamePassBase<AIRRemoveLinalgNamePass> {

public:
  AIRRemoveLinalgNamePass() = default;
  AIRRemoveLinalgNamePass(const AIRRemoveLinalgNamePass &pass){};

  void runOnOperation() override;

private:
};

void AIRRemoveLinalgNamePass::runOnOperation() {
  auto module = getOperation();

  module.walk([&](linalg::LinalgOp op) {
    auto attr = op->getAttrOfType<StringAttr>(
        linalg::LinalgTransforms::kLinalgTransformMarker);
    if (attr) {
      op->removeAttr(linalg::LinalgTransforms::kLinalgTransformMarker);
    }
  });
}

// AIRPromoteUniformL1Dma
class AIRPromoteUniformL1Dma
    : public xilinx::air::AIRPromoteUniformL1DmaBase<AIRPromoteUniformL1Dma> {

public:
  AIRPromoteUniformL1Dma() = default;
  AIRPromoteUniformL1Dma(const AIRPromoteUniformL1Dma &pass){};

  void runOnOperation() override;

private:
};

void do_clone(OpBuilder &builder, Operation *op,
              BlockAndValueMapping &mapping) {
  if (!op)
    return;
  for (auto o : op->getOperands()) {
    if (mapping.contains(o))
      continue;
    do_clone(builder, o.getDefiningOp(), mapping);
  }
  builder.clone(*op, mapping);
}

void AIRPromoteUniformL1Dma::runOnOperation() {
  auto module = getOperation();
  // auto ctx = module.getContext();

  std::vector<Operation *> erasedOps;
  int64_t max_id = -1;
  SmallVector<xilinx::air::DmaMemcpyNdOp, 16> memCopies;
  module.walk([&](xilinx::air::DmaMemcpyNdOp memcpyOp) {
    memCopies.push_back(memcpyOp);
    IntegerAttr attr = memcpyOp->getAttrOfType<IntegerAttr>("id");
    if (!attr)
      return;
    max_id = std::max(max_id, attr.getInt());
  });

  for (auto memcpyOp : memCopies) {
    auto pipeline = memcpyOp->getParentOfType<xilinx::air::HerdPipelineOp>();
    auto stage = memcpyOp->getParentOfType<xilinx::air::PipelineStageOp>();
    auto launch = memcpyOp->getParentOfType<xilinx::air::HerdLaunchOp>();
    if (!pipeline || !stage || !launch)
      continue;

    // auto direction = pipeline->getAttrOfType<StringAttr>("direction");
    auto uniform = stage->getAttrOfType<BoolAttr>("uniform");
    if (!uniform)
      continue;

    auto src_type = memcpyOp.src().getType().cast<MemRefType>();
    auto dst_type = memcpyOp.dst().getType().cast<MemRefType>();
    auto src_space = src_type.getMemorySpaceAsInt();
    auto dst_space = dst_type.getMemorySpaceAsInt();

    MemRefType ty = nullptr;
    bool to_l1 = (src_space == 0 && dst_space == 2);
    bool from_l1 = (src_space == 2 && dst_space == 0);
    if (to_l1)
      ty = dst_type;
    else if (from_l1)
      ty = src_type;
    else
      continue;

    OpBuilder builder(launch);
    auto loc = memcpyOp->getLoc();
    auto alloc = builder.create<memref::AllocOp>(
        loc, MemRefType::get(ty.getShape(), ty.getElementType(),
                             ty.getLayout().getAffineMap(), 1));
    std::vector<Value> launch_operands;
    BlockAndValueMapping remap;
    for (unsigned int i = 0; i < launch.getNumKernelOperands(); i++) {
      auto arg = launch.getKernelArguments()[i];
      auto oper = launch.getKernelOperand(i);
      remap.map(arg, oper);
    }
    if (to_l1)
      remap.map(memcpyOp.dst(), alloc);
    do_clone(builder, memcpyOp.getOperation(), remap);

    launch_operands.insert(launch_operands.begin(),
                           launch->getOperands().begin(),
                           launch->getOperands().end());
    launch_operands.push_back(alloc.getResult());
    launch->setOperands(launch_operands);
    launch.body().front().addArgument(alloc.getType(), loc);
    auto sizeAttr = launch->getAttr("operand_segment_sizes")
                        .cast<::mlir::DenseIntElementsAttr>();
    const uint32_t *it = &*sizeAttr.value_begin<uint32_t>();
    auto newAttr = DenseIntElementsAttr::get(sizeAttr.getType(),
                                             {it[0], it[1], it[2], it[3] + 1});
    launch->setAttr("operand_segment_sizes", newAttr);

    builder.setInsertionPoint(memcpyOp);
    SmallVector<Value, 2> opers{};
    SmallVector<Value, 2> mt;
    Value a = launch.getKernelArguments()[it[3]];
    builder.create<xilinx::air::DmaMemcpyNdOp>(
        loc, SmallVector<Type, 1>{}, mt, to_l1 ? memcpyOp.dst() : a, mt, mt, mt,
        to_l1 ? a : memcpyOp.src(), mt, mt, mt);
    erasedOps.push_back(memcpyOp);
  }
  for (auto e : erasedOps)
    e->erase();
}

// return true if op is a function of v
bool isFuncOf(Operation *op, Value v, std::vector<Operation *> &ops) {
  bool r = false;
  if (!op)
    return r;

  for (auto o : op->getOperands()) {
    if ((o == v) || (isFuncOf(o.getDefiningOp(), v, ops))) {
      if (std::find(std::begin(ops), std::end(ops), op) == std::end(ops))
        ops.push_back(op);
      r = true;
    }
  }
  return r;
}

// AIRSpecializeDma
class AIRSpecializeDma
    : public xilinx::air::AIRSpecializeDmaBase<AIRSpecializeDma> {

public:
  AIRSpecializeDma() = default;
  AIRSpecializeDma(const AIRSpecializeDma &pass){};

  void runOnOperation() override;

private:
};

void AIRSpecializeDma::runOnOperation() {
  auto module = getOperation();
  auto ctx = module.getContext();

  module.walk([&](xilinx::air::HerdLaunchOp launch) {
    launch.walk([&](xilinx::air::DmaMemcpyNdOp memcpyOp) {
      std::vector<Operation *> xOps, yOps;
      bool fn_x = isFuncOf(memcpyOp, launch.getTileIds().x, xOps);
      bool fn_y = isFuncOf(memcpyOp, launch.getTileIds().y, yOps);
      auto herd_size = launch.getHerdSizeOperands();
      int64_t herd_size_x =
          cast<arith::ConstantIndexOp>(herd_size.x.getDefiningOp()).value();
      int64_t herd_size_y =
          cast<arith::ConstantIndexOp>(herd_size.y.getDefiningOp()).value();
      if (fn_x && !fn_y) {
        auto loc = memcpyOp->getLoc();
        OpBuilder builder(memcpyOp);
        auto pipe = builder.create<xilinx::air::HerdPipelineOp>(loc);
        pipe->setAttr("direction", StringAttr::get(ctx, "horiz"));
        auto pipe_bb = new Block();
        pipe.body().push_back(pipe_bb);
        builder.setInsertionPointToEnd(pipe_bb);
        builder.create<xilinx::air::PipelineTerminatorOp>(
            loc, SmallVector<Value, 1>{});
        builder.setInsertionPointToStart(pipe_bb);
        for (int x = 0; x < herd_size_x; x++) {
          auto stage = builder.create<xilinx::air::PipelineStageOp>(
              loc, SmallVector<Type, 1>{}, SmallVector<Value, 1>{});
          stage->setAttr("uniform", BoolAttr::get(ctx, true));
          auto stage_bb = new Block();
          stage.body().push_back(stage_bb);
          auto stage_builder = OpBuilder::atBlockEnd(stage_bb);
          auto c_x = stage_builder.create<arith::ConstantIndexOp>(loc, x);
          BlockAndValueMapping remap;
          remap.map(launch.getTileIds().x, c_x);
          for (auto xop : xOps)
            stage_builder.clone(*xop, remap);
          stage_builder.create<xilinx::air::PipelineYieldOp>(
              loc, SmallVector<Type, 1>{}, SmallVector<Value, 1>{});
        }
        memcpyOp.erase();
      }
      if (fn_y && !fn_x) {
        auto loc = memcpyOp->getLoc();
        OpBuilder builder(memcpyOp);
        auto pipe = builder.create<xilinx::air::HerdPipelineOp>(loc);
        pipe->setAttr("direction", StringAttr::get(ctx, "vert"));
        auto pipe_bb = new Block();
        pipe.body().push_back(pipe_bb);
        builder.setInsertionPointToEnd(pipe_bb);
        builder.create<xilinx::air::PipelineTerminatorOp>(
            loc, SmallVector<Value, 1>{});
        builder.setInsertionPointToStart(pipe_bb);
        for (int y = 0; y < herd_size_y; y++) {
          auto stage = builder.create<xilinx::air::PipelineStageOp>(
              loc, SmallVector<Type, 1>{}, SmallVector<Value, 1>{});
          stage->setAttr("uniform", BoolAttr::get(ctx, true));
          auto stage_bb = new Block();
          stage.body().push_back(stage_bb);
          auto stage_builder = OpBuilder::atBlockEnd(stage_bb);
          auto c_y = stage_builder.create<arith::ConstantIndexOp>(loc, y);
          BlockAndValueMapping remap;
          remap.map(launch.getTileIds().y, c_y);
          for (auto yop : yOps)
            stage_builder.clone(*yop, remap);
          stage_builder.create<xilinx::air::PipelineYieldOp>(
              loc, SmallVector<Type, 1>{}, SmallVector<Value, 1>{});
        }
        memcpyOp.erase();
      }
    });
  });
}

<<<<<<< HEAD
// AIRSpecializeDmaBroadcast
class AIRSpecializeDmaBroadcast
    : public xilinx::air::AIRSpecializeDmaBroadcastBase<AIRSpecializeDmaBroadcast> {

public:
  AIRSpecializeDmaBroadcast() = default;
  AIRSpecializeDmaBroadcast(const AIRSpecializeDmaBroadcast &pass){};

  void runOnOperation() override;

private:
};

void AIRSpecializeDmaBroadcast::runOnOperation() {
  auto module = getOperation();

  module.walk([&](xilinx::air::HerdLaunchOp launch) {
    launch.walk([&](xilinx::air::DmaMemcpyNdOp memcpyOp) {
      auto herd_id = launch.getTileIds();
      OpBuilder builder(memcpyOp);
      auto loc = memcpyOp->getLoc();
      auto broadcast_pattern = memcpyOp->getAttrOfType<mlir::IntegerSetAttr>("broadcast_pattern");
      auto ctx = memcpyOp->getContext();
      if (broadcast_pattern){
        auto is = broadcast_pattern.getValue();
        auto constraints = is.getConstraints();
        auto eqFlags = is.getEqFlags();

        unsigned numPartitions = 0;
        // Get symbol range (i.e. partition range)
        SmallVector<AffineExpr, 1> zero_syms{
            getAffineConstantExpr(0, ctx),
        };
        for (auto c : constraints) {
          if (c.isSymbolicOrConstant()){
            auto newC = c.replaceSymbols(zero_syms);
            auto expr = simplifyAffineExpr(newC, 0, 1).dyn_cast<AffineConstantExpr>();
            if (!expr){
              continue;
            }
            if (expr.getValue() != 0){
              numPartitions = expr.getValue() + 1;
            }
          }
        }
        // Walk each partition set in the patition scheme
        // Specialize affine set per partition
        for (unsigned i = 0; i < numPartitions; i++){
          SmallVector<AffineExpr, 2> newConstraints;
          SmallVector<bool, 2> newEqflags;
          SmallVector<AffineExpr, 1> i_syms{
              getAffineConstantExpr(i, ctx),
          };
          SmallVector<AffineExpr, 2> syms{
              getAffineSymbolExpr(0, ctx),
              getAffineSymbolExpr(1, ctx),
          };
          int c_iter = 0;
          for (auto c : constraints) {
            if (!c.isSymbolicOrConstant()){
              // Substitute partition id i_syms into inequalities
              auto newC = c.replaceSymbols(i_syms);
              // Replace all dims with symbols
              newC = newC.replaceDims(syms);
              newConstraints.push_back(newC);
              newEqflags.push_back(eqFlags[c_iter]);
            }
            c_iter++;
          }
          auto int_set = IntegerSet::get(0, 2, newConstraints, newEqflags);
          SmallVector<Value, 2> int_set_args{herd_id.x, herd_id.y};
          // Duplicate dma ops per spatial partition
          if (i == 0){
            AffineIfOp aif = builder.create<AffineIfOp>(loc, 
                    xilinx::air::AsyncTokenType::get(ctx), int_set,
                    int_set_args, (i != numPartitions - 1));
            builder.setInsertionPointToStart(aif.getThenBlock());
            auto memcpyOp_cloned = builder.clone(*memcpyOp.getOperation());
            memcpyOp_cloned->removeAttr("broadcast_pattern");
            memcpyOp_cloned->setAttr("broadcast",
                    mlir::IntegerSetAttr::get(int_set));
            SmallVector<Value, 1> yield_token;
            yield_token.push_back(dyn_cast<xilinx::air::AsyncOpInterface>(memcpyOp_cloned).getAsyncToken());
            builder.create<AffineYieldOp>(memcpyOp_cloned->getLoc(), yield_token);
            if (numPartitions != 1){
              // If more than 1 spatial partitions, then move loc to else block
              builder.setInsertionPointToStart(aif.getElseBlock());
            }
            // Reconnect dependency graph using the outermost affine.if's token
            auto async_memcpyOp = dyn_cast<xilinx::air::AsyncOpInterface>(memcpyOp.getOperation());
            async_memcpyOp.getAsyncToken().replaceAllUsesWith(aif.getResult(0));
          }
          else if (i < numPartitions - 1) {
            AffineIfOp aif = builder.create<AffineIfOp>(builder.getUnknownLoc(), 
                    xilinx::air::AsyncTokenType::get(ctx), int_set,
                    int_set_args, (i != numPartitions - 1));
            builder.setInsertionPointToStart(aif.getThenBlock());
            auto memcpyOp_cloned = builder.clone(*memcpyOp.getOperation());
            memcpyOp_cloned->removeAttr("broadcast_pattern");
            memcpyOp_cloned->setAttr("broadcast",
                    mlir::IntegerSetAttr::get(int_set));
            SmallVector<Value, 1> yield_token;
            yield_token.push_back(dyn_cast<xilinx::air::AsyncOpInterface>(memcpyOp_cloned).getAsyncToken());
            builder.create<AffineYieldOp>(memcpyOp_cloned->getLoc(), yield_token);
            builder.setInsertionPointAfter(aif);
            SmallVector<Value, 1> parent_block_yield_token = {aif.getResult(0)};
            builder.create<AffineYieldOp>(builder.getUnknownLoc(), parent_block_yield_token);
            builder.setInsertionPointToStart(aif.getElseBlock());
          }
          else {
            auto memcpyOp_cloned = builder.clone(*memcpyOp.getOperation());
            memcpyOp_cloned->removeAttr("broadcast_pattern");
            memcpyOp_cloned->setAttr("broadcast",
                    mlir::IntegerSetAttr::get(int_set));
            SmallVector<Value, 1> yield_token;
            yield_token.push_back(dyn_cast<xilinx::air::AsyncOpInterface>(memcpyOp_cloned).getAsyncToken());
            builder.create<AffineYieldOp>(memcpyOp_cloned->getLoc(), yield_token);
          }
        }
        memcpyOp.erase();
      }
    });
  });
}

static Optional<Value> allocBufferCallBack(OpBuilder &b,
                                           memref::SubViewOp subView,
                                           ArrayRef<Value> boundingSubViewSize,
                                           DataLayout &layout) {
  MemRefType viewType = subView.getType();
  MemRefType allocType =
      MemRefType::get(viewType.getShape(), viewType.getElementType(), {},
                      (unsigned)xilinx::air::MemorySpace::L1);
  Value buffer = b.createOrFold<memref::AllocOp>(subView.getLoc(), allocType);
  return buffer;
}

static LogicalResult deallocBufferCallBack(OpBuilder &b, Value buffer) {
  // b.create<memref::DeallocOp>(buffer.getLoc(), buffer);
  return success();
}

FailureOr<linalg::TiledLinalgOp> static pipelineLinalgOp(
    PatternRewriter &b, linalg::LinalgOp op, unsigned int tile_size,
    unsigned int pipeline_depth, std::string pipeline_direction, bool promote) {

  OpBuilder::InsertionGuard g(b);
  b.setInsertionPoint(op);
  auto loc = op.getLoc();

  if (!(pipeline_direction == "vert" || pipeline_direction == "horiz"))
    return failure();

  auto iteratorTypes = llvm::to_vector<4>(op.iterator_types().getValue());
  if (isParallelIterator(iteratorTypes.back()))
    return failure();

  bool isHoriz = pipeline_direction == "horiz";
  int new_herd_x = isHoriz ? pipeline_depth : 1;
  int new_herd_y = !isHoriz ? pipeline_depth : 1;

  xilinx::air::HerdDim2 dims{b.create<arith::ConstantIndexOp>(loc, new_herd_x),
                             b.create<arith::ConstantIndexOp>(loc, new_herd_y)};

  SmallVector<Value, 4> args;
  for (auto o : op.getInputAndOutputOperands())
    args.push_back(o->get());

  auto launch = b.create<xilinx::air::HerdLaunchOp>(loc, dims, args);
  b.setInsertionPointToStart(&launch.body().front());

  auto nLoops = op.getNumLoops();
  SmallVector<Value, 4> tileSizeVector;
  auto zero = b.create<arith::ConstantIndexOp>(loc, 0);
  tileSizeVector.append(nLoops - 1, zero);
  auto tileSizeValue = b.create<arith::ConstantIndexOp>(loc, tile_size);
  tileSizeVector.push_back(tileSizeValue);

  auto allShapeSizes = op.createFlatListOfOperandDims(b, loc);
  AffineMap shapeSizesToLoopsMap = op.getShapesToLoopsMap();
  if (!shapeSizesToLoopsMap)
    return failure();
  auto sizeBounds =
      applyMapToValues(b, loc, shapeSizesToLoopsMap, allShapeSizes);

  SmallVector<Value, 2> tileIds = {b.create<arith::MulIOp>(
      loc, isHoriz ? launch.getTileIds().x : launch.getTileIds().y,
      tileSizeValue)};
  SmallVector<Value, 4> tiledOperands = linalg::makeTiledShapes(
      b, loc, op, args, tileIds, tileSizeVector, sizeBounds, true);
  SmallVector<Type, 4> stageResultTypes;
  unsigned int resultIdx = 0;
  for (OpOperand *opOperand : op.getOutputOperands()) {
    resultIdx = opOperand->getOperandNumber();
    auto memrefType = tiledOperands[resultIdx].getType().cast<MemRefType>();
    auto tensorType = RankedTensorType::get(memrefType.getShape(),
                                            memrefType.getElementType());
    stageResultTypes.push_back(tensorType);
  }

  auto pipe = b.create<xilinx::air::HerdPipelineOp>(loc);
  pipe->setAttr("direction",
                StringAttr::get(op->getContext(), pipeline_direction));
  Block *pipelineBlock = new Block();
  pipe.body().push_back(pipelineBlock);
  b.setInsertionPointToStart(pipelineBlock);

  Value firstOutputOperand = tiledOperands[resultIdx];
  Value inputOperand = nullptr;
  for (unsigned int i = 0; i < pipeline_depth; i++) {
    OpBuilder::InsertionGuard pipeline_guard(b);
    bool last_stage = i == pipeline_depth - 1;
    bool first_stage = i == 0;
    SmallVector<Value, 1> opers;
    if (inputOperand)
      opers.push_back(inputOperand);

    auto stage = b.create<xilinx::air::PipelineStageOp>(
        loc, last_stage ? SmallVector<Type, 1>() : stageResultTypes, opers);

    Block *stageBlock = new Block();
    stage.body().push_back(stageBlock);
    b.setInsertionPointToStart(stageBlock);

    for (auto o : opers) {
      auto a = stageBlock->addArgument(o.getType(), loc);
      if (!a.getType().isa<MemRefType>()) {
        auto ty = tiledOperands[resultIdx].getType().cast<MemRefType>();
        tiledOperands[resultIdx] =
            b.create<bufferization::ToMemrefOp>(
                 loc, MemRefType::get(ty.getShape(), ty.getElementType()), a)
                .getResult();
      }
    }

    if (last_stage)
      tiledOperands[resultIdx] = firstOutputOperand;

    linalg::LinalgOp linalgOp = op.clone(b, loc, {}, tiledOperands);

    if (promote) {
      SmallVector<int64_t, 3> opers_to_promote(
          linalgOp.getNumInputsAndOutputs() - 1);
      std::iota(opers_to_promote.begin(), opers_to_promote.end(), 0);
      if (first_stage || last_stage)
        opers_to_promote.push_back(linalgOp.getNumInputsAndOutputs() - 1);

      b.setInsertionPoint(linalgOp);
      auto loc = linalgOp->getLoc();
      auto defaultCopyCallBack = [loc](OpBuilder &b, Value src,
                                       Value dst) -> LogicalResult {
        b.create<memref::CopyOp>(loc, src, dst);
        return success();
      };
      auto emptyCopyCallBack = [loc](OpBuilder &b, Value src,
                                     Value dst) -> LogicalResult {
        return success();
      };
      auto options = linalg::LinalgPromotionOptions()
                         .setOperandsToPromote(opers_to_promote)
                         .setAllocationDeallocationFns(allocBufferCallBack,
                                                       deallocBufferCallBack);
      if (first_stage)
        options.setCopyInOutFns(defaultCopyCallBack, emptyCopyCallBack);
      linalg::promoteSubViews(b, linalgOp, options);
    }

    memref::CopyOp erased = nullptr;
    if (last_stage) {
      b.setInsertionPointToEnd(stageBlock);
      b.create<xilinx::air::PipelineYieldOp>(loc, SmallVector<Value, 1>());
    } else {
      auto mref = tiledOperands[resultIdx];
      if (promote && first_stage) {
        memref::SubViewOp sv = dyn_cast<memref::SubViewOp>(
            linalgOp.getOutputOperand(0)->get().getDefiningOp());
        mref = sv.source();
        sv.replaceAllUsesWith(mref);
      }

      b.setInsertionPointToEnd(stageBlock);
      auto t = b.create<bufferization::ToTensorOp>(loc, mref);
      b.create<xilinx::air::PipelineYieldOp>(loc, t.getResult());
      inputOperand = stage.getResult(0);
    }
    // if (erased) erased.erase();
  }

  SmallVector<Type, 1> pipeTys;
  SmallVector<Value, 1> pipeArgs;
  b.create<xilinx::air::PipelineTerminatorOp>(loc, pipeTys, pipeArgs);

  b.setInsertionPointToEnd(&launch.body().front());
  b.create<xilinx::air::HerdTerminatorOp>(loc);
  int i = 0;
  for (auto a : args) {
    replaceAllUsesInRegionWith(a, launch.getKernelArgument(i++), launch.body());
  }

  return linalg::TiledLinalgOp{op, {launch}, {}};
}

struct PipelineReducePattern : public RewritePattern {
  PipelineReducePattern(MLIRContext *context,
                        linalg::LinalgTilingOptions options, int tile_size,
                        int pipeline_depth, std::string &pipeline_direction,
                        bool promote,
                        linalg::LinalgTransformationFilter filter =
                            linalg::LinalgTransformationFilter(),
                        PatternBenefit benefit = 1)
      : RewritePattern(MatchAnyOpTypeTag(), benefit, context), filter(filter),
        options(options), tile_size(tile_size), pipeline_depth(pipeline_depth),
        pipeline_direction(pipeline_direction), promote(promote) {}

  LogicalResult matchAndRewrite(Operation *op,
                                PatternRewriter &rewriter) const override {
    linalg::LinalgOp linalgOp = dyn_cast<linalg::LinalgOp>(op);
    if (!linalgOp)
      return failure();

    if (failed(filter.checkAndNotify(rewriter, linalgOp)))
      return failure();

    if (op->getParentOfType<xilinx::air::HerdPipelineOp>())
      return failure();

    auto result = pipelineLinalgOp(rewriter, linalgOp, tile_size,
                                   pipeline_depth, pipeline_direction, promote);
    if (failed(result))
      return failure();

    rewriter.eraseOp(op);
    return success();
  }

private:
  /// LinalgTransformMarker handles special attribute manipulations.
  linalg::LinalgTransformationFilter filter;
  /// Options to control tiling;
  linalg::LinalgTilingOptions options;
  unsigned int tile_size;
  unsigned int pipeline_depth;
  std::string pipeline_direction;
  bool promote;
};

class AIRPipelineReducePass
    : public xilinx::air::AIRPipelineReducePassBase<AIRPipelineReducePass> {

public:
  AIRPipelineReducePass() = default;
  AIRPipelineReducePass(const AIRPipelineReducePass &pass){};

  void runOnOperation() override;

  void getDependentDialects(::mlir::DialectRegistry &registry) const override {
    registry
        .insert<xilinx::air::airDialect, bufferization::BufferizationDialect>();
  }

private:
};

void AIRPipelineReducePass::runOnOperation() {
  auto func = getOperation();
  auto ctx = func.getContext();
  RewritePatternSet patterns(ctx);
  patterns.add<PipelineReducePattern>(ctx, linalg::LinalgTilingOptions(),
                                      clTileSize, clPipelineDepth,
                                      clPipelineDirection, clPromoteSubViews);

  (void)applyPatternsAndFoldGreedily(func, std::move(patterns));
}

=======
>>>>>>> 369f61dc
class AIRFuseParallelHerdLaunchPass
    : public xilinx::air::AIRFuseParallelHerdLaunchPassBase<
          AIRFuseParallelHerdLaunchPass> {

public:
  AIRFuseParallelHerdLaunchPass() = default;
  AIRFuseParallelHerdLaunchPass(const AIRFuseParallelHerdLaunchPass &pass){};

  void runOnOperation() override;

private:
};

void AIRFuseParallelHerdLaunchPass::runOnOperation() {

  auto module = getOperation();
  // auto ctx = module.getContext();

  xilinx::air::HerdLaunchOp launchOp = nullptr;
  scf::ParallelOp parOp = nullptr;

  module.walk([&](xilinx::air::HerdLaunchOp launch) {
    // launch must be enclosed by scf.parallel
    parOp = launch->getParentOfType<scf::ParallelOp>();
    if (!parOp)
      return;

    // launch must be at the top level of the scf.parallel
    if (parOp.getBody() != launch->getBlock())
      return;

    launchOp = launch;
  });

  if (!launchOp || !parOp)
    return;

  // if the herd launch is size 1 in one dimension
  // and the herd launch is enclosed by a 1-d scf.parallel
  // then we try to fuse the scf.parallel onto the herd launch
  auto herd_size = launchOp.getHerdSizeOperands();
  int64_t herd_size_x =
      cast<arith::ConstantIndexOp>(herd_size.x.getDefiningOp()).value();
  int64_t herd_size_y =
      cast<arith::ConstantIndexOp>(herd_size.y.getDefiningOp()).value();
  if (herd_size_x != 1 && herd_size_y != 1)
    return;

  OpBuilder b(parOp);
  xilinx::air::HerdDim2 dims;
  if (herd_size_x == 1)
    dims = {parOp.getUpperBound()[0], herd_size.y};
  else
    dims = {herd_size.x, parOp.getUpperBound()[0]};

  SmallVector<Value, 8> args;
  SmallVector<Value, 4> constants;
  llvm::SetVector<Value> region_args;

  getUsedValuesDefinedAbove(parOp.getRegion(), region_args);
  for (Value v : region_args) {
    if (v.getDefiningOp() && isa<arith::ConstantOp>(v.getDefiningOp()))
      constants.push_back(v);
    else
      args.push_back(v);
  }

  auto newLaunchOp =
      b.create<xilinx::air::HerdLaunchOp>(parOp.getLoc(), dims, args);

  BlockAndValueMapping remap;
  remap.map(parOp.getInductionVars()[0], (herd_size_x == 1)
                                             ? newLaunchOp.getTileIds().x
                                             : newLaunchOp.getTileIds().y);

  b.setInsertionPointToStart(&newLaunchOp.body().front());

  for (auto &o : *parOp.getBody()) {
    if (isa<xilinx::air::HerdLaunchOp>(o)) {
      int idx = 0;
      remap.map(launchOp.getHerdSize().x, launchOp.getHerdSizeOperands().x);
      remap.map(launchOp.getHerdSize().y, launchOp.getHerdSizeOperands().y);
      remap.map(launchOp.getTileIds().x, (herd_size_x == 1)
                                             ? launchOp.getHerdSizeOperands().x
                                             : newLaunchOp.getTileIds().x);
      remap.map(launchOp.getTileIds().y,
                (herd_size_x == 1) ? newLaunchOp.getTileIds().y
                                   : launchOp.getHerdSizeOperands().y);
      for (auto &a : launchOp.getKernelArguments()) {
        auto v = launchOp.getKernelOperand(idx++);
        remap.map(a, remap.lookupOrDefault(v));
      }
      for (auto &ho : launchOp.body().front()) {
        if (isa<xilinx::air::HerdTerminatorOp>(ho))
          continue;
        b.clone(ho, remap);
      }
    } else if (isa<scf::YieldOp>(o)) {
      continue;
    } else {
      b.clone(o, remap);
    }
  }
  b.create<xilinx::air::HerdTerminatorOp>(parOp.getLoc());

  b.setInsertionPointToStart(&newLaunchOp.body().front());
  for (auto c : constants) {
    replaceAllUsesInRegionWith(c, b.clone(*c.getDefiningOp())->getResult(0),
                               newLaunchOp.getRegion());
  }

  int idx = 0;
  auto kernel_args = newLaunchOp.getKernelArguments();
  for (Value v : args)
    replaceAllUsesInRegionWith(v, kernel_args[idx++], newLaunchOp.getRegion());

  parOp.erase();
}

} // anonymous namespace

namespace xilinx {
namespace air {

std::unique_ptr<Pass> createAIRExamplePass() {
  return std::make_unique<AIRExamplePass>();
}

std::unique_ptr<Pass> createAIRSpecializeDma() {
  return std::make_unique<AIRSpecializeDma>();
}

std::unique_ptr<Pass> createAIRSpecializeDmaBroadcast() {
  return std::make_unique<AIRSpecializeDmaBroadcast>();
}

std::unique_ptr<Pass> createAIRPromoteUniformL1Dma() {
  return std::make_unique<AIRPromoteUniformL1Dma>();
}

std::unique_ptr<Pass> createAIRLinalgNamePass() {
  return std::make_unique<AIRLinalgNamePass>();
}

std::unique_ptr<Pass> createAIRRemoveLinalgNamePass() {
  return std::make_unique<AIRRemoveLinalgNamePass>();
}

std::unique_ptr<Pass> createAIRFuseParallelHerdLaunchPass() {
  return std::make_unique<AIRFuseParallelHerdLaunchPass>();
}

} // namespace air
} // namespace xilinx<|MERGE_RESOLUTION|>--- conflicted
+++ resolved
@@ -311,7 +311,6 @@
   });
 }
 
-<<<<<<< HEAD
 // AIRSpecializeDmaBroadcast
 class AIRSpecializeDmaBroadcast
     : public xilinx::air::AIRSpecializeDmaBroadcastBase<AIRSpecializeDmaBroadcast> {
@@ -437,257 +436,6 @@
   });
 }
 
-static Optional<Value> allocBufferCallBack(OpBuilder &b,
-                                           memref::SubViewOp subView,
-                                           ArrayRef<Value> boundingSubViewSize,
-                                           DataLayout &layout) {
-  MemRefType viewType = subView.getType();
-  MemRefType allocType =
-      MemRefType::get(viewType.getShape(), viewType.getElementType(), {},
-                      (unsigned)xilinx::air::MemorySpace::L1);
-  Value buffer = b.createOrFold<memref::AllocOp>(subView.getLoc(), allocType);
-  return buffer;
-}
-
-static LogicalResult deallocBufferCallBack(OpBuilder &b, Value buffer) {
-  // b.create<memref::DeallocOp>(buffer.getLoc(), buffer);
-  return success();
-}
-
-FailureOr<linalg::TiledLinalgOp> static pipelineLinalgOp(
-    PatternRewriter &b, linalg::LinalgOp op, unsigned int tile_size,
-    unsigned int pipeline_depth, std::string pipeline_direction, bool promote) {
-
-  OpBuilder::InsertionGuard g(b);
-  b.setInsertionPoint(op);
-  auto loc = op.getLoc();
-
-  if (!(pipeline_direction == "vert" || pipeline_direction == "horiz"))
-    return failure();
-
-  auto iteratorTypes = llvm::to_vector<4>(op.iterator_types().getValue());
-  if (isParallelIterator(iteratorTypes.back()))
-    return failure();
-
-  bool isHoriz = pipeline_direction == "horiz";
-  int new_herd_x = isHoriz ? pipeline_depth : 1;
-  int new_herd_y = !isHoriz ? pipeline_depth : 1;
-
-  xilinx::air::HerdDim2 dims{b.create<arith::ConstantIndexOp>(loc, new_herd_x),
-                             b.create<arith::ConstantIndexOp>(loc, new_herd_y)};
-
-  SmallVector<Value, 4> args;
-  for (auto o : op.getInputAndOutputOperands())
-    args.push_back(o->get());
-
-  auto launch = b.create<xilinx::air::HerdLaunchOp>(loc, dims, args);
-  b.setInsertionPointToStart(&launch.body().front());
-
-  auto nLoops = op.getNumLoops();
-  SmallVector<Value, 4> tileSizeVector;
-  auto zero = b.create<arith::ConstantIndexOp>(loc, 0);
-  tileSizeVector.append(nLoops - 1, zero);
-  auto tileSizeValue = b.create<arith::ConstantIndexOp>(loc, tile_size);
-  tileSizeVector.push_back(tileSizeValue);
-
-  auto allShapeSizes = op.createFlatListOfOperandDims(b, loc);
-  AffineMap shapeSizesToLoopsMap = op.getShapesToLoopsMap();
-  if (!shapeSizesToLoopsMap)
-    return failure();
-  auto sizeBounds =
-      applyMapToValues(b, loc, shapeSizesToLoopsMap, allShapeSizes);
-
-  SmallVector<Value, 2> tileIds = {b.create<arith::MulIOp>(
-      loc, isHoriz ? launch.getTileIds().x : launch.getTileIds().y,
-      tileSizeValue)};
-  SmallVector<Value, 4> tiledOperands = linalg::makeTiledShapes(
-      b, loc, op, args, tileIds, tileSizeVector, sizeBounds, true);
-  SmallVector<Type, 4> stageResultTypes;
-  unsigned int resultIdx = 0;
-  for (OpOperand *opOperand : op.getOutputOperands()) {
-    resultIdx = opOperand->getOperandNumber();
-    auto memrefType = tiledOperands[resultIdx].getType().cast<MemRefType>();
-    auto tensorType = RankedTensorType::get(memrefType.getShape(),
-                                            memrefType.getElementType());
-    stageResultTypes.push_back(tensorType);
-  }
-
-  auto pipe = b.create<xilinx::air::HerdPipelineOp>(loc);
-  pipe->setAttr("direction",
-                StringAttr::get(op->getContext(), pipeline_direction));
-  Block *pipelineBlock = new Block();
-  pipe.body().push_back(pipelineBlock);
-  b.setInsertionPointToStart(pipelineBlock);
-
-  Value firstOutputOperand = tiledOperands[resultIdx];
-  Value inputOperand = nullptr;
-  for (unsigned int i = 0; i < pipeline_depth; i++) {
-    OpBuilder::InsertionGuard pipeline_guard(b);
-    bool last_stage = i == pipeline_depth - 1;
-    bool first_stage = i == 0;
-    SmallVector<Value, 1> opers;
-    if (inputOperand)
-      opers.push_back(inputOperand);
-
-    auto stage = b.create<xilinx::air::PipelineStageOp>(
-        loc, last_stage ? SmallVector<Type, 1>() : stageResultTypes, opers);
-
-    Block *stageBlock = new Block();
-    stage.body().push_back(stageBlock);
-    b.setInsertionPointToStart(stageBlock);
-
-    for (auto o : opers) {
-      auto a = stageBlock->addArgument(o.getType(), loc);
-      if (!a.getType().isa<MemRefType>()) {
-        auto ty = tiledOperands[resultIdx].getType().cast<MemRefType>();
-        tiledOperands[resultIdx] =
-            b.create<bufferization::ToMemrefOp>(
-                 loc, MemRefType::get(ty.getShape(), ty.getElementType()), a)
-                .getResult();
-      }
-    }
-
-    if (last_stage)
-      tiledOperands[resultIdx] = firstOutputOperand;
-
-    linalg::LinalgOp linalgOp = op.clone(b, loc, {}, tiledOperands);
-
-    if (promote) {
-      SmallVector<int64_t, 3> opers_to_promote(
-          linalgOp.getNumInputsAndOutputs() - 1);
-      std::iota(opers_to_promote.begin(), opers_to_promote.end(), 0);
-      if (first_stage || last_stage)
-        opers_to_promote.push_back(linalgOp.getNumInputsAndOutputs() - 1);
-
-      b.setInsertionPoint(linalgOp);
-      auto loc = linalgOp->getLoc();
-      auto defaultCopyCallBack = [loc](OpBuilder &b, Value src,
-                                       Value dst) -> LogicalResult {
-        b.create<memref::CopyOp>(loc, src, dst);
-        return success();
-      };
-      auto emptyCopyCallBack = [loc](OpBuilder &b, Value src,
-                                     Value dst) -> LogicalResult {
-        return success();
-      };
-      auto options = linalg::LinalgPromotionOptions()
-                         .setOperandsToPromote(opers_to_promote)
-                         .setAllocationDeallocationFns(allocBufferCallBack,
-                                                       deallocBufferCallBack);
-      if (first_stage)
-        options.setCopyInOutFns(defaultCopyCallBack, emptyCopyCallBack);
-      linalg::promoteSubViews(b, linalgOp, options);
-    }
-
-    memref::CopyOp erased = nullptr;
-    if (last_stage) {
-      b.setInsertionPointToEnd(stageBlock);
-      b.create<xilinx::air::PipelineYieldOp>(loc, SmallVector<Value, 1>());
-    } else {
-      auto mref = tiledOperands[resultIdx];
-      if (promote && first_stage) {
-        memref::SubViewOp sv = dyn_cast<memref::SubViewOp>(
-            linalgOp.getOutputOperand(0)->get().getDefiningOp());
-        mref = sv.source();
-        sv.replaceAllUsesWith(mref);
-      }
-
-      b.setInsertionPointToEnd(stageBlock);
-      auto t = b.create<bufferization::ToTensorOp>(loc, mref);
-      b.create<xilinx::air::PipelineYieldOp>(loc, t.getResult());
-      inputOperand = stage.getResult(0);
-    }
-    // if (erased) erased.erase();
-  }
-
-  SmallVector<Type, 1> pipeTys;
-  SmallVector<Value, 1> pipeArgs;
-  b.create<xilinx::air::PipelineTerminatorOp>(loc, pipeTys, pipeArgs);
-
-  b.setInsertionPointToEnd(&launch.body().front());
-  b.create<xilinx::air::HerdTerminatorOp>(loc);
-  int i = 0;
-  for (auto a : args) {
-    replaceAllUsesInRegionWith(a, launch.getKernelArgument(i++), launch.body());
-  }
-
-  return linalg::TiledLinalgOp{op, {launch}, {}};
-}
-
-struct PipelineReducePattern : public RewritePattern {
-  PipelineReducePattern(MLIRContext *context,
-                        linalg::LinalgTilingOptions options, int tile_size,
-                        int pipeline_depth, std::string &pipeline_direction,
-                        bool promote,
-                        linalg::LinalgTransformationFilter filter =
-                            linalg::LinalgTransformationFilter(),
-                        PatternBenefit benefit = 1)
-      : RewritePattern(MatchAnyOpTypeTag(), benefit, context), filter(filter),
-        options(options), tile_size(tile_size), pipeline_depth(pipeline_depth),
-        pipeline_direction(pipeline_direction), promote(promote) {}
-
-  LogicalResult matchAndRewrite(Operation *op,
-                                PatternRewriter &rewriter) const override {
-    linalg::LinalgOp linalgOp = dyn_cast<linalg::LinalgOp>(op);
-    if (!linalgOp)
-      return failure();
-
-    if (failed(filter.checkAndNotify(rewriter, linalgOp)))
-      return failure();
-
-    if (op->getParentOfType<xilinx::air::HerdPipelineOp>())
-      return failure();
-
-    auto result = pipelineLinalgOp(rewriter, linalgOp, tile_size,
-                                   pipeline_depth, pipeline_direction, promote);
-    if (failed(result))
-      return failure();
-
-    rewriter.eraseOp(op);
-    return success();
-  }
-
-private:
-  /// LinalgTransformMarker handles special attribute manipulations.
-  linalg::LinalgTransformationFilter filter;
-  /// Options to control tiling;
-  linalg::LinalgTilingOptions options;
-  unsigned int tile_size;
-  unsigned int pipeline_depth;
-  std::string pipeline_direction;
-  bool promote;
-};
-
-class AIRPipelineReducePass
-    : public xilinx::air::AIRPipelineReducePassBase<AIRPipelineReducePass> {
-
-public:
-  AIRPipelineReducePass() = default;
-  AIRPipelineReducePass(const AIRPipelineReducePass &pass){};
-
-  void runOnOperation() override;
-
-  void getDependentDialects(::mlir::DialectRegistry &registry) const override {
-    registry
-        .insert<xilinx::air::airDialect, bufferization::BufferizationDialect>();
-  }
-
-private:
-};
-
-void AIRPipelineReducePass::runOnOperation() {
-  auto func = getOperation();
-  auto ctx = func.getContext();
-  RewritePatternSet patterns(ctx);
-  patterns.add<PipelineReducePattern>(ctx, linalg::LinalgTilingOptions(),
-                                      clTileSize, clPipelineDepth,
-                                      clPipelineDirection, clPromoteSubViews);
-
-  (void)applyPatternsAndFoldGreedily(func, std::move(patterns));
-}
-
-=======
->>>>>>> 369f61dc
 class AIRFuseParallelHerdLaunchPass
     : public xilinx::air::AIRFuseParallelHerdLaunchPassBase<
           AIRFuseParallelHerdLaunchPass> {

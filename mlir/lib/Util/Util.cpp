--- conflicted
+++ resolved
@@ -225,19 +225,10 @@
 }
 
 // Get operation's "id" attribute
-<<<<<<< HEAD
-int getIdAttr(Operation * op){
-  auto idAttr = op->getAttrOfType<IntegerAttr>("id");
-  assert(idAttr && "op has no attribute named 'id'");
-  return idAttr.getInt();
-}
-
-=======
 int getIdAttr(Operation *op) {
   auto idAttr = op->getAttrOfType<IntegerAttr>("id");
   assert(idAttr && "op has no attribute named 'id'");
   return idAttr.getInt();
->>>>>>> ef0aa87c
 }
 
 // Renumber the DMA ops

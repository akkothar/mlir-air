//===- Util.h ---------------------------------------------------*- C++ -*-===//
//
// Copyright (C) 2020-2022, Xilinx Inc. All rights reserved.
// Copyright (C) 2022, Advanced Micro Devices, Inc. All rights reserved.
// SPDX-License-Identifier: MIT
//
//===----------------------------------------------------------------------===//

#ifndef AIR_UTIL_UTIL_H
#define AIR_UTIL_UTIL_H

#include "air/Dialect/AIR/AIRDialect.h"
#include "mlir/Dialect/Affine/IR/AffineOps.h"
#include "mlir/Dialect/Func/IR/FuncOps.h"
#include "mlir/Dialect/SCF/IR/SCF.h"
#include "mlir/IR/BuiltinOps.h"
#include "mlir/IR/BuiltinTypes.h"

using namespace mlir;

namespace xilinx {
namespace air {

void coalesceLoops(AffineForOp outer, AffineForOp inner);

void normalizeLoop(AffineForOp afo);

func::FuncOp getMangledFunction(ModuleOp module, std::string fnName,
                                ArrayRef<Value> operands,
                                ArrayRef<Type> retTys);

uint64_t getTensorVolume(const ShapedType ty);

uint64_t getTensorVolume(const Type ty);

scf::ForOp getForRegionIterArgsOwner(Value val);

scf::ParallelOp getParallelRegionInitValsOwner(Operation *op, Value val);

air::HerdOp getHerdArgOwner(Value val);

air::HierarchyInterface getHierarchyArgOwner(Value val);

<<<<<<< HEAD
int getIdAttr(Operation * op);

}
}
=======
int getIdAttr(Operation *op);

void renumberDmaOps(func::FuncOp func, std::string mode = "herd");

std::string to_string(Operation *op);

mlir::AffineIfOp getAffineIfInBlock(mlir::Block *block);

air::DmaMemcpyNdOp getAIRDmaInBlock(mlir::Block *block);

void eraseAIRHierarchyOperand(air::HierarchyInterface op, unsigned index);

struct LinalgTransforms {
  static const StringLiteral kLinalgTransformMarker;
};

} // namespace air
} // namespace xilinx
>>>>>>> ef0aa87c
#endif // AIR_UTIL_UTIL_H<|MERGE_RESOLUTION|>--- conflicted
+++ resolved
@@ -41,12 +41,6 @@
 
 air::HierarchyInterface getHierarchyArgOwner(Value val);
 
-<<<<<<< HEAD
-int getIdAttr(Operation * op);
-
-}
-}
-=======
 int getIdAttr(Operation *op);
 
 void renumberDmaOps(func::FuncOp func, std::string mode = "herd");
@@ -65,5 +59,4 @@
 
 } // namespace air
 } // namespace xilinx
->>>>>>> ef0aa87c
 #endif // AIR_UTIL_UTIL_H